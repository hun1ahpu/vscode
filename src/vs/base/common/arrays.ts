--- conflicted
+++ resolved
@@ -216,7 +216,6 @@
 	return arr.reduce((r, v) => r.concat(v), []);
 }
 
-<<<<<<< HEAD
 export function range(to: number, from = 0): number[] {
 	const result = [];
 
@@ -225,12 +224,12 @@
 	}
 
 	return result;
-=======
+}
+
 export function fill<T>(num: number, valueFn: () => T, arr: T[] = []): T[] {
 	for (let i = 0; i < num; i++) {
 		arr[i] = valueFn();
 	}
 
 	return arr;
->>>>>>> f0236cc4
 }